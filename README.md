--- conflicted
+++ resolved
@@ -15,12 +15,7 @@
 [![Docker Repository on Quay](https://quay.io/repository/derailed/k9s/status "Docker Repository on Quay")](https://quay.io/repository/derailed/k9s)
 [![release](https://img.shields.io/github/release-pre/derailed/k9s.svg)](https://github.com/derailed/k9s/releases)
 [![License](https://img.shields.io/badge/License-Apache%202.0-blue.svg)](https://github.com/mum4k/termdash/blob/master/LICENSE)
-<<<<<<< HEAD
 [![Releases](https://img.shields.io/github/downloads/derailed/k9s/total.svg)](https://github.com/derailed/k9s/releases)
-=======
-[![Releases](https://img.shields.io/github/downloads/derailed/k9s/total.svg)]()
-
->>>>>>> 9027acac
 
 ---
 
@@ -79,7 +74,6 @@
       <img src="assets/screen_logs.png"/>
 1. Deployments
       <img src="assets/screen_dp.png"/>
-
 
 ---
 
@@ -168,6 +162,7 @@
   ```
 
 ---
+
 ## Aliases
 
 In K9s, you can define your own command aliases (shortnames) to access your resources. In your `$HOME/.k9s` define a file called `alias.yml`. A K9s alias defines pairs of alias:gvr. A gvr represents a fully qualified Kubernetes resource identifier. Here is an example of an alias file:
@@ -182,6 +177,7 @@
 Using this alias file, you can now type pp/crb to list pods or clusterrolebindings respectively.
 
 ---
+
 ## Plugins
 
 K9s allows you to define your own cluster commands via plugins. K9s will look at `$HOME/.k9s/plugin.yml` to locate available plugins. A plugin is defined as follows:
@@ -332,7 +328,6 @@
 These rules below are just suggestions. You will need to customize them based on your environment policies. If you need to edit/delete resources extra Fu will be necessary.
 
 > NOTE! Cluster/Namespace access may change in the future as K9s evolves.
-
 > NOTE! We expect K9s to keep running even in atrophied clusters/namespaces. Please file issues if this is not the case!
 
 ### Cluster RBAC scope
