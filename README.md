<img src="assets/k9s.png">

# K9s - Kubernetes CLI To Manage Your Clusters In Style!

K9s provides a curses based terminal UI to interact with your Kubernetes clusters.
The aim of this project is to make it easier to navigate, observe and manage
your applications in the wild. K9s continually watches Kubernetes
for changes and offers subsequent commands to interact with observed Kubernetes resources.

---

[![Go Report Card](https://goreportcard.com/badge/github.com/derailed/k9s?)](https://goreportcard.com/report/github.com/derailed/k9s)
[![codebeat badge](https://codebeat.co/badges/89e5a80e-dfe8-4426-acf6-6be781e0a12e)](https://codebeat.co/projects/github-com-derailed-k9s-master)
[![Build Status](https://travis-ci.com/derailed/k9s.svg?branch=master)](https://travis-ci.com/derailed/k9s)
[![Docker Repository on Quay](https://quay.io/repository/derailed/k9s/status "Docker Repository on Quay")](https://quay.io/repository/derailed/k9s)
[![release](https://img.shields.io/github/release-pre/derailed/k9s.svg)](https://github.com/derailed/k9s/releases)
[![License](https://img.shields.io/badge/License-Apache%202.0-blue.svg)](https://github.com/mum4k/termdash/blob/master/LICENSE)
[![Releases](https://img.shields.io/github/downloads/derailed/k9s/total.svg)](https://github.com/derailed/k9s/releases)

---

## Installation

K9s is available on Linux, OSX and Windows platforms.

* Binaries for Linux, Windows and Mac are available as tarballs in the [release](https://github.com/derailed/k9s/releases) page.

* Via Homebrew or LinuxBrew for OSX and Linux

   ```shell
   brew install derailed/k9s/k9s
   ```

* Via [MacPorts](https://www.macports.org)

   ```shell
   sudo port install k9s
   ```

* Building from source
   K9s was built using go 1.13 or above. In order to build K9 from source you must:
   1. Clone the repo
   2. Add the following command in your go.mod file

      ```text
      replace (
        github.com/derailed/k9s => MY_K9S_CLONED_GIT_REPO
      )
      ```

   3. Build and run the executable

        ```shell
        go run main.go
        ```

---

## PreFlight Checks

* K9s uses 256 colors terminal mode. On `Nix system make sure TERM is set accordingly.

    ```shell
    export TERM=xterm-256color
    ```

---

## Screenshots

1. Pods
      <img src="assets/screen_po.png"/>
1. Logs
      <img src="assets/screen_logs.png"/>
1. Deployments
      <img src="assets/screen_dp.png"/>

---

## Demo Video

* [K9s v0.9.0](https://www.youtube.com/watch?v=bxKfqumjW4I)
* [K9s v0.7.0 Features](https://youtu.be/83jYehwlql8)
* [K9s v0 Demo](https://youtu.be/k7zseUhaXeU)

---

## The Command Line

```shell
# List all available CLI options
k9s help
# To get info about K9s runtime (logs, configs, etc..)
k9s info
# To run K9s in a given namespace
k9s -n mycoolns
# Start K9s in an existing KubeConfig context
k9s --context coolCtx
```

<<<<<<< HEAD
### Archlinux (AUR)
K9s is available in the Arch User Repository under the name [k9s-bin](https://aur.archlinux.org/packages/k9s-bin/), you can install it with your favourite AUR helper like so:

```shell
yay -S k9s-bin
```

### Binary Releases
=======
---
>>>>>>> 7a202472

## Key Bindings

K9s uses aliases to navigate most K8s resources.

| Command                     | Result                                             | Example                    |
|-----------------------------|----------------------------------------------------|----------------------------|
| `:`alias`<ENTER>`           | View a Kubernetes resource aliases                 | `:po<ENTER>`               |
| `?`                         | Show keyboard shortcuts and help                   |                            |
| `Ctrl-a`                    | Show all available resource alias                  | select+`<ENTER>` to view   |
| `/`filter`ENTER`            | Filter out a resource view given a filter          | `/bumblebeetuna`           |
| `/`-l label-selector`ENTER` | Filter resource view by labels                     | `/-l app=fred`             |
| `<Esc>`                     | Bails out of view/command/filter mode              |                            |
| `d`,`v`, `e`, `l`,...       | Key mapping to describe, view, edit, view logs,... | `d` (describes a resource) |
| `:`ctx`<ENTER>`             | To view and switch to another Kubernetes context   | `:`+`ctx`+`<ENTER>`        |
| `:`ns`<ENTER>`              | To view and switch to another Kubernetes namespace | `:`+`ns`+`<ENTER>`         |
| `Ctrl-d`                    | To delete a resource (TAB and ENTER to confirm)    |                            |
| `Ctrl-k`                    | To delete a resource (no confirmation dialog)      |                            |
| `:q`, `Ctrl-c`              | To bail out of K9s                                 |                            |

---

## K9s config file ($HOME/.k9s/config.yml)

  K9s keeps its configurations in a .k9s directory in your home directory.

  > NOTE: This is still in flux and will change while in pre-release stage!

  ```yaml
  # config.yml
  k9s:
    # Indicates api-server poll intervals.
    refreshRate: 2
    # Indicates log view maximum buffer size. Default 1k lines.
    logBufferSize: 200
    # Indicates how many lines of logs to retrieve from the api-server. Default 200 lines.
    logRequestSize: 200
    # Indicates the current kube context. Defaults to current context
    currentContext: minikube
    # Indicates the current kube cluster. Defaults to current context cluster
    currentCluster: minikube
    # Persists per cluster preferences for favorite namespaces and view.
    clusters:
      cooln:
        namespace:
          active: coolio
          favorites:
          - cassandra
          - default
        view:
          active: po
      minikube:
        namespace:
          active: all
          favorites:
          - all
          - kube-system
          - default
        view:
          active: dp
  ```

---

## Aliases

In K9s, you can define your own command aliases (shortnames) to access your resources. In your `$HOME/.k9s` define a file called `alias.yml`. A K9s alias defines pairs of alias:gvr. A gvr represents a fully qualified Kubernetes resource identifier. Here is an example of an alias file:

```yaml
# $HOME/.k9s/alias.yml
alias:
  pp: v1/pods
  crb: rbac.authorization.k8s.io/v1/clusterrolebindings
```

Using this alias file, you can now type pp/crb to list pods or clusterrolebindings respectively.

---

## Plugins

K9s allows you to define your own cluster commands via plugins. K9s will look at `$HOME/.k9s/plugin.yml` to locate available plugins. A plugin is defined as follows:

```yaml
# $HOME/.k9s/plugin.yml
plugin:
  # Defines a plugin to provide a `Ctrl-L` shorcut to tail the logs while in pod view.
  fred:
    shortCut: Ctrl-L
    description: Pod logs
    scopes:
    - po
    command: /usr/local/bin/kubectl
    background: false
    args:
    - logs
    - -f
    - $NAME
    - -n
    - $NAMESPACE
    - --context
    - $CONTEXT
```

This defines a plugin for viewing logs on a selected pod using `CtrlL` mnemonic.

The shortcut option represents the command a user would type to activate the plugin. The command represents adhoc commands the plugin runs upon activation. The scopes defines a collection of resources names/shortnames for which the plugin shortcut will be made available to the user. You can specify all to provide this shortcut for all views.

K9s does provide additional environment variables for you to customize your plugins. Currently, the available environment variables are as follows:

* `$NAMESPACE` -- the selected resource namespace
* `$NAME` -- the selected resource name
* `$KUBECONFIG` -- the KubeConfig location.
* `$CLUSTER` the active cluster name
* `$CONTEXT` the active context name
* `$USER` the active user
* `$GROUPS` the active groups
* `$COLX` the column at index X for the viewed resource

NOTE: This is an experimental feature! Options and layout may change in future K9s releases as this feature solidifies.

---

## Benchmarking

K9s integrates [Hey](https://github.com/rakyll/hey) from the brilliant and super talented [Jaana Dogan](https://github.com/rakyll) of Google fame. Hey is a CLI tool to benchmark HTTP endpoints similar to AB bench. This preliminary feature currently supports benchmarking port-forwards and services (Read the paint on this is way fresh!).

To setup a port-forward, you will need to navigate to the PodView, select a pod and a container that exposes a given port. Using `SHIFT-F` a dialog comes up to allow you to specify a local port to forward. Once acknowledged, you can navigate to the PortForward view (alias `pf`) listing out your active port-forwards. Selecting a port-forward and using `CTRL-B` will run a benchmark on that HTTP endpoint. To view the results of your benchmark runs, go to the Benchmarks view (alias `be`). You should now be able to select a benchmark and view the run stats details by pressing `<ENTER>`. NOTE: Port-forwards only last for the duration of the K9s session and will be terminated upon exit.

Initially, the benchmarks will run with the following defaults:

* Concurrency Level: 1
* Number of Requests: 200
* HTTP Verb: GET
* Path: /

The PortForward view is backed by a new K9s config file namely: `$HOME/.k9s/bench-mycluster.yml`. Each cluster you connect to will have its own bench config file. Changes to this file should automatically update the PortForward view to indicate how you want to run your benchmarks.

Here is a sample benchmarks.yml configuration. Please keep in mind this file will likely change in subsequent releases!

```yaml
# This file resides in $HOME/.k9s/bench-mycluster.yml
benchmarks:
  # Indicates the default concurrency and number of requests setting if a container or service rule does not match.
  defaults:
    # One concurrent connection
    concurrency: 1
    # 500 requests will be sent to an endpoint
    requests: 500
  containers:
    # Containers section allows you to configure your http container's endpoints and benchmarking settings.
    # NOTE: the container ID syntax uses namespace/pod_name:container_name
    default/nginx:nginx:
      # Benchmark a container named nginx using POST HTTP verb using http://localhost:port/bozo URL and headers.
      concurrency: 1
      requests: 10000
      http:
        path: /bozo
        method: POST
        body:
          {"fred":"blee"}
        header:
          Accept:
            - text/html
          Content-Type:
            - application/json
  services:
    # Similary you can Benchmark an HTTP service exposed either via nodeport, loadbalancer types.
    # Service ID is ns/svc-name
    default/nginx:
      # Hit the service with 5 concurrent sessions
      concurrency: 5
      # Issues a total of 500 requests
      requests: 500
      http:
        method: GET
        # This setting will depend on whether service is nodeport or loadbalancer. Nodeport may require vendor port tuneling setting.
        # Set this to a node if nodeport or LB if applicable. IP or dns name.
        host: 10.11.13.14
        path: /bumblebeetuna
      auth:
        user: jean-baptiste-emmanuel
        password: Zorg!
```

---

## HotKeys

Entering the command mode and typing a resource name or alias, could be cumbersome for navigating thru often used resources. We're introducing hotkeys that allows a user to define their own hotkeys to activate their favorite resource views. In order to enable hotkeys please follow these steps:

1. In your .k9s home directory create a file named `hotkey.yml`
2. Add the following to your `hotkey.yml`. You can use short names or resource name to specify a command ie same as typing it in command mode.

      ```yaml
      hotKey:
        shift-0:
          shortCut: Shift-0
          description: View pods
          command: pods
        shift-1:
          shortCut: Shift-1
          description: View deployments
          command: dp
        shift-2:
          shortCut: Shift-2
          description: View services
          command: service
        shift-3:
          shortCut: Shift-3
          description: View statefulsets
          command: sts
      ```

 Not feeling so hot? Your custom hotkeys list will be listed in the help view.`<?>`. Also your hotkey file will be automatically reloaded so you can readily use your hotkeys as you define them.

 You can choose any keyboard shotcuts that make sense to you, provided they are not part of the standard K9s shortcuts list.

NOTE: This feature/configuration might change in future releases!

---

## K9s RBAC FU

On RBAC enabled clusters, you would need to give your users/groups capabilities so that they can use K9s to explore their Kubernetes cluster. K9s needs minimally read privileges at both the cluster and namespace level to display resources and metrics.

These rules below are just suggestions. You will need to customize them based on your environment policies. If you need to edit/delete resources extra Fu will be necessary.

> NOTE! Cluster/Namespace access may change in the future as K9s evolves.
> NOTE! We expect K9s to keep running even in atrophied clusters/namespaces. Please file issues if this is not the case!

### Cluster RBAC scope

```yaml
---
# K9s Reader ClusterRole
kind: ClusterRole
apiVersion: rbac.authorization.k8s.io/v1
metadata:
  name: k9s
rules:
  # Grants RO access to cluster resources node and namespace
  - apiGroups: [""]
    resources: ["nodes", "namespaces"]
    verbs: ["get", "list", "watch"]
  # Grants RO access to RBAC resources
  - apiGroups: ["rbac.authorization.k8s.io"]
    resources: ["clusterroles", "roles", "clusterrolebindings", "rolebindings"]
    verbs: ["get", "list", "watch"]
  # Grants RO access to CRD resources
  - apiGroups: ["apiextensions.k8s.io"]
    resources: ["customresourcedefinitions"]
    verbs: ["get", "list", "watch"]
  # Grants RO access to metric server (if present)
  - apiGroups: ["metrics.k8s.io"]
    resources: ["nodes", "pods"]
    verbs: ["get", "list", "watch"]

---
# Sample K9s user ClusterRoleBinding
apiVersion: rbac.authorization.k8s.io/v1
kind: ClusterRoleBinding
metadata:
  name: k9s
subjects:
  - kind: User
    name: fernand
    apiGroup: rbac.authorization.k8s.io
roleRef:
  kind: ClusterRole
  name: k9s
  apiGroup: rbac.authorization.k8s.io
```

### Namespace RBAC scope

If your users are constrained to certain namespaces, K9s will need to following role to enable read access to namespaced resources.

```yaml
---
# K9s Reader Role (default namespace)
kind: Role
apiVersion: rbac.authorization.k8s.io/v1
metadata:
  name: k9s
  namespace: default
rules:
  # Grants RO access to most namespaced resources
  - apiGroups: ["", "apps", "autoscaling", "batch", "extensions"]
    resources: ["*"]
    verbs: ["get", "list", "watch"]
  # Grants RO access to metric server
  - apiGroups: ["metrics.k8s.io"]
    resources: ["pods", "nodes"]
    verbs:
      - get
      - list
      - watch

---
# Sample K9s user RoleBinding
apiVersion: rbac.authorization.k8s.io/v1
kind: RoleBinding
metadata:
  name: k9s
  namespace: default
subjects:
  - kind: User
    name: fernand
    apiGroup: rbac.authorization.k8s.io
roleRef:
  kind: Role
  name: k9s
  apiGroup: rbac.authorization.k8s.io
```

---

## Skins

You can style K9s based on your own sense of look and style. This is very much an experimental feature at this time, more will be added/modified if this feature has legs so thread accordingly!

By default a K9s view displays resource information using the following coloring scheme:

1. Blue - All good.
1. Orange/Red - Represents a potential issue with the resource ie a pod is not in a running state.
1. Green - Indicates a row has changed. A change delta indicator indicates which column changed.

Skins are YAML files, that enable a user to change K9s presentation layer. K9s skins are loaded from `$HOME/.k9s/skin.yml`. If a skin file is detected then the skin would be loaded if not the current stock skin remains in effect.

You can also change K9s skins based on the cluster you are connecting too. In this case, you can specify the skin file name as `$HOME/.k9s/mycluster_skin.yml`
Below is a sample skin file, more skins are available in the skins directory in this repo, just simply copy any of these in your user's home dir as `skin.yml`.

```yaml
# InTheNavy Skin...
k9s:
  # General K9s styles
  body:
    fgColor: dodgerblue
    bgColor: white
    logoColor: blue
  # ClusterInfoView styles.
  info:
    fgColor: lightskyblue
    sectionColor: steelblue
  frame:
    # Borders styles.
    border:
      fgColor: dodgerblue
      focusColor: aliceblue
    # MenuView attributes and styles.
    menu:
      fgColor: darkblue
      keyColor: cornflowerblue
      # Used for favorite namespaces
      numKeyColor: cadetblue
    # CrumbView attributes for history navigation.
    crumbs:
      fgColor: white
      bgColor: steelblue
      activeColor: skyblue
    # Resource status and update styles
    status:
      # You can also use hex colors!
      newColor: #0000ff
      modifyColor: powderblue
      addColor: lightskyblue
      errorColor: indianred
      highlightcolor: royalblue
      killColor: slategray
      completedColor: gray
    # Border title styles.
    title:
      fgColor: aqua
      bgColor: white
      highlightColor: skyblue
      counterColor: slateblue
      filterColor: slategray
  # TableView attributes.
  table:
    fgColor: blue
    bgColor: darkblue
    cursorColor: aqua
    # Header row styles.
    header:
      fgColor: white
      bgColor: darkblue
      sorterColor: orange
  views:
    # YAML info styles.
    yaml:
      keyColor: steelblue
      colonColor: blue
      valueColor: royalblue
    # Logs styles.
    logs:
      fgColor: white
      bgColor: black
```

Available color names are defined below:

| Color Names          |                |                  |                   |                 |
|----------------------|----------------|------------------|-------------------|-----------------|
| black                | maroon         | green            | olive             | navy            |
| purple               | teal           | silver           | gray              | red             |
| lime                 | yellow         | blue             | fuchsia           | aqua            |
| white                | aliceblue      | antiquewhite     | aquamarine        | azure           |
| beige                | bisque         | blanchedalmond   | blueviolet        | brown           |
| burlywood            | cadetblue      | chartreuse       | chocolate         | coral           |
| cornflowerblue       | cornsilk       | crimson          | darkblue          | darkcyan        |
| darkgoldenrod        | darkgray       | darkgreen        | darkkhaki         | darkmagenta     |
| darkolivegreen       | darkorange     | darkorchid       | darkred           | darksalmon      |
| darkseagreen         | darkslateblue  | darkslategray    | darkturquoise     | darkviolet      |
| deeppink             | deepskyblue    | dimgray          | dodgerblue        | firebrick       |
| floralwhite          | forestgreen    | gainsboro        | ghostwhite        | gold            |
| goldenrod            | greenyellow    | honeydew         | hotpink           | indianred       |
| indigo               | ivory          | khaki            | lavender          | lavenderblush   |
| lawngreen            | lemonchiffon   | lightblue        | lightcoral        | lightcyan       |
| lightgoldenrodyellow | lightgray      | lightgreen       | lightpink         | lightsalmon     |
| lightseagreen        | lightskyblue   | lightslategray   | lightsteelblue    | lightyellow     |
| limegreen            | linen          | mediumaquamarine | mediumblue        | mediumorchid    |
| mediumpurple         | mediumseagreen | mediumslateblue  | mediumspringgreen | mediumturquoise |
| mediumvioletred      | midnightblue   | mintcream        | mistyrose         | moccasin        |
| navajowhite          | oldlace        | olivedrab        | orange            | orangered       |
| orchid               | palegoldenrod  | palegreen        | paleturquoise     | palevioletred   |
| papayawhip           | peachpuff      | peru             | pink              | plum            |
| powderblue           | rebeccapurple  | rosybrown        | royalblue         | saddlebrown     |
| salmon               | sandybrown     | seagreen         | seashell          | sienna          |
| skyblue              | slateblue      | slategray        | snow              | springgreen     |
| steelblue            | tan            | thistle          | tomato            | turquoise       |
| violet               | wheat          | whitesmoke       | yellowgreen       | grey            |
| dimgrey              | darkgrey       | darkslategrey    | lightgrey         | lightslategrey  |
| slategrey            |                |                  |                   |                 |

---

## Known Issues

This initial drop is brittle. K9s will most likely blow up...

1. You're running older versions of Kubernetes. K9s works best Kubernetes 1.15+.
2. You don't have enough RBAC fu to manage your cluster.

---

## Disclaimer

This is still work in progress! If there is enough interest in the Kubernetes
community, we will enhance per your recommendations/contributions. Also if you
dig this effort, please let us know that too!

---

## ATTA Girls/Boys!

K9s sits on top of many open source projects and libraries. Our *sincere*
appreciations to all the OSS contributors that work nights and weekends
to make this project a reality!

---

## Meet The Core Team!

* [Gustavo Silva Paiva](https://github.com/paivagustavo)
   * <img src="assets/mail.png" width="16" height="auto"/>   guustavo.paiva@gmail.com
   * <img src="assets/twitter.png" width="16" height="auto"/>   [@paivagustavodev](https://twitter.com/paivagustavodev)
* [Fernand Galiana](https://github.com/derailed)
   * <img src="assets/mail.png" width="16" height="auto"/>  fernand@imhotep.io
   * <img src="assets/twitter.png" width="16" height="auto"/> [@kitesurfer](https://twitter.com/kitesurfer?lang=en)

---

<img src="assets/imhotep_logo.png" width="32" height="auto"/> © 2019 Imhotep Software LLC. All materials licensed under [Apache v2.0](http://www.apache.org/licenses/LICENSE-2.0)<|MERGE_RESOLUTION|>--- conflicted
+++ resolved
@@ -36,6 +36,13 @@
    ```shell
    sudo port install k9s
    ```
+
+* Archlinux (AUR)
+  K9s is available in the Arch User Repository under the name [k9s-bin](https://aur.archlinux.org/packages/k9s-bin/), you can install it with your favourite AUR helper like so:
+
+  ```shell
+  yay -S k9s-bin
+  ```
 
 * Building from source
    K9s was built using go 1.13 or above. In order to build K9 from source you must:
@@ -97,19 +104,6 @@
 # Start K9s in an existing KubeConfig context
 k9s --context coolCtx
 ```
-
-<<<<<<< HEAD
-### Archlinux (AUR)
-K9s is available in the Arch User Repository under the name [k9s-bin](https://aur.archlinux.org/packages/k9s-bin/), you can install it with your favourite AUR helper like so:
-
-```shell
-yay -S k9s-bin
-```
-
-### Binary Releases
-=======
----
->>>>>>> 7a202472
 
 ## Key Bindings
 
