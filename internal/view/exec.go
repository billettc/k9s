package view

import (
	"context"
	"errors"
	"fmt"
	"os"
	"os/exec"
	"os/signal"
	"strings"
	"syscall"

	"github.com/rs/zerolog/log"
)

<<<<<<< HEAD
const shellCheck = `command -v bash >/dev/null && exec bash || exec sh`

func runK(clear bool, app *App, args ...string) bool {
=======
func runK(clear bool, app *App, info string, args ...string) bool {
>>>>>>> 2f0d7c62
	bin, err := exec.LookPath("kubectl")
	if err != nil {
		log.Error().Msgf("Unable to find kubectl command in path %v", err)
		return false
	}

	return run(clear, app, bin, false, info, args...)
}

func run(clear bool, app *App, bin string, bg bool, info string, args ...string) bool {
	app.Halt()
	defer app.Resume()

	return app.Suspend(func() {
		if err := execute(clear, bin, bg, info, args...); err != nil {
			app.Flash().Errf("Command exited: %v", err)
		}
	})
}

func edit(clear bool, app *App, args ...string) bool {
	bin, err := exec.LookPath(os.Getenv("EDITOR"))
	if err != nil {
		log.Error().Msgf("Unable to find editor command in path %v", err)
		return false
	}

	return run(clear, app, bin, false, "", args...)
}

func execute(clear bool, bin string, bg bool, info string, args ...string) error {
	if clear {
		clearScreen()
	}
	ctx, cancel := context.WithCancel(context.Background())
	defer func() {
		cancel()
		clearScreen()
	}()

	sigChan := make(chan os.Signal, 1)
	signal.Notify(sigChan, os.Interrupt, syscall.SIGTERM)
	go func() {
		<-sigChan
		log.Debug().Msg("Command canceled with signal!")
		cancel()
	}()

	log.Debug().Msgf("Running command > %s %s", bin, strings.Join(args, " "))

	cmd := exec.Command(bin, args...)

	var err error
	if bg {
		err = cmd.Start()
	} else {
		cmd.Stdin, cmd.Stdout, cmd.Stderr = os.Stdin, os.Stdout, os.Stderr

		_, _ = cmd.Stdout.Write([]byte(info))
		err = cmd.Run()
	}

	select {
	case <-ctx.Done():
		return errors.New("canceled by operator")
	default:
		return err
	}
}

func clearScreen() {
	fmt.Print("\033[H\033[2J")
}<|MERGE_RESOLUTION|>--- conflicted
+++ resolved
@@ -13,45 +13,53 @@
 	"github.com/rs/zerolog/log"
 )
 
-<<<<<<< HEAD
-const shellCheck = `command -v bash >/dev/null && exec bash || exec sh`
+const (
+	shellCheck = `command -v bash >/dev/null && exec bash || exec sh`
+	bannerFmt  = "<<K9s-Shell>> Pod: %s | Container: %s \n"
+)
 
-func runK(clear bool, app *App, args ...string) bool {
-=======
-func runK(clear bool, app *App, info string, args ...string) bool {
->>>>>>> 2f0d7c62
+type shellOpts struct {
+	clear, background bool
+	binary            string
+	banner            string
+	args              []string
+}
+
+func runK(app *App, opts shellOpts) bool {
 	bin, err := exec.LookPath("kubectl")
 	if err != nil {
 		log.Error().Msgf("Unable to find kubectl command in path %v", err)
 		return false
 	}
+	opts.binary, opts.background = bin, false
 
-	return run(clear, app, bin, false, info, args...)
+	return run(app, opts)
 }
 
-func run(clear bool, app *App, bin string, bg bool, info string, args ...string) bool {
+func run(app *App, opts shellOpts) bool {
 	app.Halt()
 	defer app.Resume()
 
 	return app.Suspend(func() {
-		if err := execute(clear, bin, bg, info, args...); err != nil {
+		if err := execute(opts); err != nil {
 			app.Flash().Errf("Command exited: %v", err)
 		}
 	})
 }
 
-func edit(clear bool, app *App, args ...string) bool {
+func edit(app *App, opts shellOpts) bool {
 	bin, err := exec.LookPath(os.Getenv("EDITOR"))
 	if err != nil {
 		log.Error().Msgf("Unable to find editor command in path %v", err)
 		return false
 	}
+	opts.binary, opts.background = bin, false
 
-	return run(clear, app, bin, false, "", args...)
+	return run(app, opts)
 }
 
-func execute(clear bool, bin string, bg bool, info string, args ...string) error {
-	if clear {
+func execute(opts shellOpts) error {
+	if opts.clear {
 		clearScreen()
 	}
 	ctx, cancel := context.WithCancel(context.Background())
@@ -68,17 +76,17 @@
 		cancel()
 	}()
 
-	log.Debug().Msgf("Running command > %s %s", bin, strings.Join(args, " "))
+	log.Debug().Msgf("Running command > %s %s", opts.binary, strings.Join(opts.args, " "))
 
-	cmd := exec.Command(bin, args...)
+	cmd := exec.Command(opts.binary, opts.args...)
 
 	var err error
-	if bg {
+	if opts.background {
 		err = cmd.Start()
 	} else {
 		cmd.Stdin, cmd.Stdout, cmd.Stderr = os.Stdin, os.Stdout, os.Stderr
 
-		_, _ = cmd.Stdout.Write([]byte(info))
+		_, _ = cmd.Stdout.Write([]byte(opts.banner))
 		err = cmd.Run()
 	}
 
