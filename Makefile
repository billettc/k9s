--- conflicted
+++ resolved
@@ -1,14 +1,9 @@
 NAME    := k9s
 PACKAGE := github.com/derailed/$(NAME)
 GIT     := $(shell git rev-parse --short HEAD)
-<<<<<<< HEAD
-DATE    := $(shell date +%FT%T%Z)
-VERSION  ?= v0.17.5
-=======
 SOURCE_DATE_EPOCH ?= $(shell date +%s)
 DATE    := $(shell date -u -d @${SOURCE_DATE_EPOCH} +%FT%T%Z)
-VERSION  ?= v0.14.0
->>>>>>> b68b1c84
+VERSION  ?= v0.17.5
 IMG_NAME := derailed/k9s
 IMAGE    := ${IMG_NAME}:${VERSION}
 
